--- conflicted
+++ resolved
@@ -348,13 +348,8 @@
   let boolValue: Bool
 }
 
-<<<<<<< HEAD
 BoolTestSuite.test("init<T : Boolean>(_:)") {
-  if true {
-=======
-BoolTestSuite.test("init<T : BooleanType>(_:)") {
-  do {
->>>>>>> 64cbec38
+  do {
     let v = Bool(Booleanish(boolValue: false))
     expectFalse(v)
   }
@@ -364,13 +359,8 @@
   }
 }
 
-<<<<<<< HEAD
 BoolTestSuite.test("Boolean") {
-  if true {
-=======
-BoolTestSuite.test("BooleanType") {
-  do {
->>>>>>> 64cbec38
+  do {
     var v: Bool = false
     expectIsBooleanType(&v)
     expectFalse(v.boolValue)
