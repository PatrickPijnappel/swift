//===--- ArrayBuffer.swift - Dynamic storage for Swift Array --------------===//
//
// This source file is part of the Swift.org open source project
//
// Copyright (c) 2014 - 2015 Apple Inc. and the Swift project authors
// Licensed under Apache License v2.0 with Runtime Library Exception
//
// See http://swift.org/LICENSE.txt for license information
// See http://swift.org/CONTRIBUTORS.txt for the list of Swift project authors
//
//===----------------------------------------------------------------------===//
//
//  This is the class that implements the storage and object management for
//  Swift Array.
//
//===----------------------------------------------------------------------===//

#if _runtime(_ObjC)
import SwiftShims

internal typealias _ArrayBridgeStorage
  = _BridgeStorage<_ContiguousArrayStorageBase, _NSArrayCore>

public struct _ArrayBuffer<Element> : _ArrayBufferProtocol {

  /// Create an empty buffer.
  public init() {
    _storage = _ArrayBridgeStorage(native: _emptyArrayStorage)
  }

  public init(nsArray: _NSArrayCore) {
    _sanityCheck(_isClassOrObjCExistential(Element.self))
    _storage = _ArrayBridgeStorage(objC: nsArray)
  }

  /// Returns an `_ArrayBuffer<U>` containing the same elements.
  ///
  /// - Requires: The elements actually have dynamic type `U`, and `U`
  ///   is a class or `@objc` existential.
  @warn_unused_result
  func castToBufferOf<U>(_: U.Type) -> _ArrayBuffer<U> {
    _sanityCheck(_isClassOrObjCExistential(Element.self))
    _sanityCheck(_isClassOrObjCExistential(U.self))
    return _ArrayBuffer<U>(storage: _storage)
  }

  /// The spare bits that are set when a native array needs deferred
  /// element type checking.
  var deferredTypeCheckMask : Int { return 1 }
  
  /// Returns an `_ArrayBuffer<U>` containing the same elements,
  /// deffering checking each element's `U`-ness until it is accessed.
  ///
  /// - Requires: `U` is a class or `@objc` existential derived from `Element`.
  @warn_unused_result
  func downcastToBufferWithDeferredTypeCheckOf<U>(
    _: U.Type
  ) -> _ArrayBuffer<U> {
    _sanityCheck(_isClassOrObjCExistential(Element.self))
    _sanityCheck(_isClassOrObjCExistential(U.self))
    
    // FIXME: can't check that U is derived from Element pending
    // <rdar://problem/19915280> generic metatype casting doesn't work
    // _sanityCheck(U.self is Element.Type)

    return _ArrayBuffer<U>(
      storage: _ArrayBridgeStorage(
        native: _native._storage, bits: deferredTypeCheckMask))
  }

  var needsElementTypeCheck: Bool {
    // NSArray's need an element typecheck when the element type isn't AnyObject
    return !_isNativeTypeChecked && !(AnyObject.self is Element.Type)
  }
  
  //===--- private --------------------------------------------------------===//
  internal init(storage: _ArrayBridgeStorage) {
    _storage = storage
  }

  internal var _storage: _ArrayBridgeStorage
}

extension _ArrayBuffer {
  /// Adopt the storage of `source`.
  public init(_ source: NativeBuffer, shiftedToStartIndex: Int) {
    _sanityCheck(shiftedToStartIndex == 0, "shiftedToStartIndex must be 0")
    _storage = _ArrayBridgeStorage(native: source._storage)
  }

  /// `true`, if the array is native and does not need a deferred type check.
  var arrayPropertyIsNativeTypeChecked : Bool {
    return _isNativeTypeChecked
  }

  /// Returns `true` iff this buffer's storage is uniquely-referenced.
  @warn_unused_result
  mutating func isUniquelyReferenced() -> Bool {
    if !_isClassOrObjCExistential(Element.self) {
      return _storage.isUniquelyReferenced_native_noSpareBits()
    }
    return _storage.isUniquelyReferencedNative() && _isNative
  }

  /// Returns `true` iff this buffer's storage is either
  /// uniquely-referenced or pinned.
  @warn_unused_result
  mutating func isUniquelyReferencedOrPinned() -> Bool {
    if !_isClassOrObjCExistential(Element.self) {
      return _storage.isUniquelyReferencedOrPinned_native_noSpareBits()
    }
    return _storage.isUniquelyReferencedOrPinnedNative() && _isNative
  }

  /// Convert to an NSArray.
  ///
  /// - Precondition: `_isBridgedToObjectiveC(Element.self)`.
  ///   O(1) if the element type is bridged verbatim, O(N) otherwise.
  @warn_unused_result
  public func _asCocoaArray() -> _NSArrayCore {
    _sanityCheck(
      _isBridgedToObjectiveC(Element.self),
      "Array element type is not bridged to Objective-C")

    return _fastPath(_isNative) ? _native._asCocoaArray() : _nonNative
  }

  /// If this buffer is backed by a uniquely-referenced mutable
  /// `_ContiguousArrayBuffer` that can be grown in-place to allow the self
  /// buffer store minimumCapacity elements, returns that buffer.
  /// Otherwise, returns `nil`.
  @warn_unused_result
  public mutating func requestUniqueMutableBackingBuffer(minimumCapacity: Int)
    -> NativeBuffer?
  {
    if _fastPath(isUniquelyReferenced()) {
      let b = _native
      if _fastPath(b.capacity >= minimumCapacity) {
        return b
      }
    }
    return nil
  }

  @warn_unused_result
  public mutating func isMutableAndUniquelyReferenced() -> Bool {
    return isUniquelyReferenced()
  }

  @warn_unused_result
  public mutating func isMutableAndUniquelyReferencedOrPinned() -> Bool {
    return isUniquelyReferencedOrPinned()
  }

  /// If this buffer is backed by a `_ContiguousArrayBuffer`
  /// containing the same number of elements as `self`, return it.
  /// Otherwise, return `nil`.
  @warn_unused_result
  public func requestNativeBuffer() -> NativeBuffer? {
    if !_isClassOrObjCExistential(Element.self) {
      return _native
    }
    return _fastPath(_storage.isNative) ? _native : nil
  }

  // We have two versions of type check: one that takes a range and the other
  // checks one element. The reason for this is that the ARC optimizer does not
  // handle loops atm. and so can get blocked by the presence of a loop (over
  // the range). This loop is not necessary for a single element access.
  @inline(never)
  internal func _typeCheckSlowPath(index: Int) {
    if _fastPath(_isNative) {
      let element: AnyObject = castToBufferOf(AnyObject.self)._native[index]
      _require(
        element is Element,
        "Down-casted Array element failed to match the target type")
    }
    else {
      let ns = _nonNative
<<<<<<< HEAD
      _precondition(
        ns.objectAt(index) is Element,
=======
      _require(
        ns.objectAtIndex(index) is Element,
>>>>>>> 3fe0c60d
        "NSArray element failed to match the Swift Array Element type")
    }
  }

  func _typeCheck(subRange: Range<Int>) {
    if !_isClassOrObjCExistential(Element.self) {
      return
    }

    if _slowPath(needsElementTypeCheck) {
      // Could be sped up, e.g. by using
      // enumerateObjectsAtIndexes:options:usingBlock: in the
      // non-native case.
      for i in subRange {
        _typeCheckSlowPath(i)
      }
    }
  }

  /// Copy the elements in `bounds` from this buffer into uninitialized
  /// memory starting at `target`.  Return a pointer past-the-end of the
  /// just-initialized memory.
  @inline(never) // The copy loop blocks retain release matching.
  public func _uninitializedCopy(
    bounds: Range<Int>, target: UnsafeMutablePointer<Element>
  ) -> UnsafeMutablePointer<Element> {
    _typeCheck(bounds)
    if _fastPath(_isNative) {
      return _native._uninitializedCopy(bounds, target: target)
    }

    let nonNative = _nonNative

    let nsSubRange = SwiftShims._SwiftNSRange(
      location:bounds.startIndex,
      length: bounds.endIndex - bounds.startIndex)

    let buffer = UnsafeMutablePointer<AnyObject>(target)
    
    // Copies the references out of the NSArray without retaining them
    nonNative.getObjects(buffer, range: nsSubRange)
    
    // Make another pass to retain the copied objects
    var result = target
    for _ in bounds {
      result.initializeMemory(result.pointee)
      result += 1
    }
    return result
  }

  /// Returns a `_SliceBuffer` containing the elements in `bounds`.
  public subscript(bounds: Range<Int>) -> _SliceBuffer<Element> {
    get {
      _typeCheck(bounds)

      if _fastPath(_isNative) {
        return _native[bounds]
      }

      // Look for contiguous storage in the NSArray
      let nonNative = self._nonNative
      let cocoa = _CocoaArrayWrapper(nonNative)
      let cocoaStorageBaseAddress = cocoa.contiguousStorage(self.indices)

      if cocoaStorageBaseAddress != nil {
        return _SliceBuffer(
          owner: nonNative,
          subscriptBaseAddress: UnsafeMutablePointer(cocoaStorageBaseAddress),
          indices: bounds,
          hasNativeBuffer: false)
      }

      // No contiguous storage found; we must allocate
      let boundsCount = bounds.count
      let result = _ContiguousArrayBuffer<Element>(
        count: boundsCount, minimumCapacity: 0)

      // Tell Cocoa to copy the objects into our storage
      cocoa.buffer.getObjects(
        UnsafeMutablePointer(result.firstElementAddress),
        range: _SwiftNSRange(
          location: bounds.startIndex,
          length: boundsCount))

      return _SliceBuffer(result, shiftedToStartIndex: bounds.startIndex)
    }
    set {
      fatalError("not implemented")
    }
  }

  public var _unconditionalMutableSubscriptBaseAddress:
    UnsafeMutablePointer<Element> {
    _sanityCheck(_isNative, "must be a native buffer")
    return _native.firstElementAddress
  }

  /// If the elements are stored contiguously, a pointer to the first
  /// element. Otherwise, `nil`.
  public var firstElementAddress: UnsafeMutablePointer<Element> {
    if (_fastPath(_isNative)) {
      return _native.firstElementAddress
    }
    return nil
  }

  /// The number of elements the buffer stores.
  public var count: Int {
    @inline(__always)
    get {
      return _fastPath(_isNative) ? _native.count : _nonNative.count
    }
    set {
      _sanityCheck(_isNative, "attempting to update count of Cocoa array")
      _native.count = newValue
    }
  }
  
  /// Traps if an inout violation is detected or if the buffer is
  /// native and the subscript is out of range.
  ///
  /// wasNative == _isNative in the absence of inout violations.
  /// Because the optimizer can hoist the original check it might have
  /// been invalidated by illegal user code.
  internal func _checkInoutAndNativeBounds(index: Int, wasNative: Bool) {
    _require(
      _isNative == wasNative,
      "inout rules were violated: the array was overwritten")

    if _fastPath(wasNative) {
      _native._checkValidSubscript(index)
    }
  }

  // TODO: gyb this
  
  /// Traps if an inout violation is detected or if the buffer is
  /// native and typechecked and the subscript is out of range.
  ///
  /// wasNativeTypeChecked == _isNativeTypeChecked in the absence of
  /// inout violations.  Because the optimizer can hoist the original
  /// check it might have been invalidated by illegal user code.
  internal func _checkInoutAndNativeTypeCheckedBounds(
    index: Int, wasNativeTypeChecked: Bool
  ) {
    _require(
      _isNativeTypeChecked == wasNativeTypeChecked,
      "inout rules were violated: the array was overwritten")

    if _fastPath(wasNativeTypeChecked) {
      _native._checkValidSubscript(index)
    }
  }

  /// The number of elements the buffer can store without reallocation.
  public var capacity: Int {
    return _fastPath(_isNative) ? _native.capacity : _nonNative.count
  }

  @inline(__always)
  @warn_unused_result
  func getElement(i: Int, wasNativeTypeChecked: Bool) -> Element {
    if _fastPath(wasNativeTypeChecked) {
      return _nativeTypeChecked[i]
    }
    return unsafeBitCast(_getElementSlowPath(i), Element.self)
  }

  @inline(never)
  @warn_unused_result
  func _getElementSlowPath(i: Int) -> AnyObject {
    _sanityCheck(
      _isClassOrObjCExistential(Element.self),
      "Only single reference elements can be indexed here.")
    let element: AnyObject
    if _isNative {
      // _checkInoutAndNativeTypeCheckedBounds does no subscript
      // checking for the native un-typechecked case.  Therefore we
      // have to do it here.
      _native._checkValidSubscript(i)
      
      element = castToBufferOf(AnyObject.self)._native[i]
      _require(
        element is Element,
        "Down-casted Array element failed to match the target type")
    } else {
      // ObjC arrays do their own subscript checking.
<<<<<<< HEAD
      element = _nonNative.objectAt(i)
      _precondition(
=======
      element = _nonNative.objectAtIndex(i)
      _require(
>>>>>>> 3fe0c60d
        element is Element,
        "NSArray element failed to match the Swift Array Element type")
    }
    return element
  }

  /// Get or set the value of the ith element.
  public subscript(i: Int) -> Element {
    get {
      return getElement(i, wasNativeTypeChecked: _isNativeTypeChecked)
    }
    
    nonmutating set {
      if _fastPath(_isNative) {
        _native[i] = newValue
      }
      else {
        var refCopy = self
        refCopy.replace(
          subRange: i...i, with: 1, elementsOf: CollectionOfOne(newValue))
      }
    }
  }

  /// Call `body(p)`, where `p` is an `UnsafeBufferPointer` over the
  /// underlying contiguous storage.  If no such storage exists, it is
  /// created on-demand.
  public func withUnsafeBufferPointer<R>(
    @noescape body: (UnsafeBufferPointer<Element>) throws -> R
  ) rethrows -> R {
    if _fastPath(_isNative) {
      defer { _fixLifetime(self) }
      return try body(UnsafeBufferPointer(start: firstElementAddress,
                                          count: count))
    }
    return try ContiguousArray(self).withUnsafeBufferPointer(body)
  }
  
  /// Call `body(p)`, where `p` is an `UnsafeMutableBufferPointer`
  /// over the underlying contiguous storage.
  ///
  /// - Requires: Such contiguous storage exists or the buffer is empty.
  public mutating func withUnsafeMutableBufferPointer<R>(
    @noescape body: (UnsafeMutableBufferPointer<Element>) throws -> R
  ) rethrows -> R {
    _sanityCheck(
      firstElementAddress != nil || count == 0,
      "Array is bridging an opaque NSArray; can't get a pointer to the elements"
    )
    defer { _fixLifetime(self) }
    return try body(
      UnsafeMutableBufferPointer(start: firstElementAddress, count: count))
  }
  
  /// An object that keeps the elements stored in this buffer alive.
  public var owner: AnyObject {
    return _fastPath(_isNative) ? _native._storage : _nonNative
  }
  
  /// An object that keeps the elements stored in this buffer alive.
  ///
  /// - Requires: This buffer is backed by a `_ContiguousArrayBuffer`.
  public var nativeOwner: AnyObject {
    _sanityCheck(_isNative, "Expect a native array")
    return _native._storage
  }

  /// A value that identifies the storage used by the buffer.  Two
  /// buffers address the same elements when they have the same
  /// identity and count.
  public var identity: UnsafePointer<Void> {
    if _isNative {
      return _native.identity
    }
    else {
      return unsafeAddressOf(_nonNative)
    }
  }
  
  //===--- Collection conformance -------------------------------------===//
  /// The position of the first element in a non-empty collection.
  ///
  /// In an empty collection, `startIndex == endIndex`.
  public var startIndex: Int {
    return 0
  }

  /// The collection's "past the end" position.
  ///
  /// `endIndex` is not a valid argument to `subscript`, and is always
  /// reachable from `startIndex` by zero or more applications of
  /// `successor()`.
  public var endIndex: Int {
    return count
  }

  //===--- private --------------------------------------------------------===//
  typealias Storage = _ContiguousArrayStorage<Element>
  public typealias NativeBuffer = _ContiguousArrayBuffer<Element>

  var _isNative: Bool {
    if !_isClassOrObjCExistential(Element.self) {
      return true
    }
    else {
      return _storage.isNative
    }
  }

  /// `true`, if the array is native and does not need a deferred type check.
  var _isNativeTypeChecked: Bool {
    if !_isClassOrObjCExistential(Element.self) {
      return true
    }
    else {
      return _storage.isNativeWithClearedSpareBits(deferredTypeCheckMask)
    }
  }

  /// Our native representation.
  ///
  /// - Requires: `_isNative`.
  var _native: NativeBuffer {
    return NativeBuffer(
      _isClassOrObjCExistential(Element.self)
      ? _storage.nativeInstance : _storage.nativeInstance_noSpareBits)
  }

  /// Fast access to the native representation.
  ///
  /// - Requires: `_isNativeTypeChecked`.
  var _nativeTypeChecked: NativeBuffer {
    return NativeBuffer(_storage.nativeInstance_noSpareBits)
  }

  var _nonNative: _NSArrayCore {
    @inline(__always)
    get {
      _sanityCheck(_isClassOrObjCExistential(Element.self))
        return _storage.objCInstance
    }
  }
}
#endif<|MERGE_RESOLUTION|>--- conflicted
+++ resolved
@@ -177,13 +177,8 @@
     }
     else {
       let ns = _nonNative
-<<<<<<< HEAD
-      _precondition(
+      _require(
         ns.objectAt(index) is Element,
-=======
-      _require(
-        ns.objectAtIndex(index) is Element,
->>>>>>> 3fe0c60d
         "NSArray element failed to match the Swift Array Element type")
     }
   }
@@ -372,13 +367,8 @@
         "Down-casted Array element failed to match the target type")
     } else {
       // ObjC arrays do their own subscript checking.
-<<<<<<< HEAD
       element = _nonNative.objectAt(i)
-      _precondition(
-=======
-      element = _nonNative.objectAtIndex(i)
       _require(
->>>>>>> 3fe0c60d
         element is Element,
         "NSArray element failed to match the Swift Array Element type")
     }
