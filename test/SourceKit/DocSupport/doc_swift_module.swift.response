--- conflicted
+++ resolved
@@ -1163,33 +1163,18 @@
         key.conforms: [
           {
             key.kind: source.lang.swift.ref.protocol,
-<<<<<<< HEAD
             key.name: "FixedWidthInteger",
-            key.usr: "s:Ps17FixedWidthInteger"
+            key.usr: "s:s17FixedWidthIntegerP"
           },
           {
             key.kind: source.lang.swift.ref.protocol,
-            key.name: "SignedInteger",
-            key.usr: "s:Ps13SignedInteger"
-          },
-          {
-            key.kind: source.lang.swift.ref.protocol,
-            key.name: "_ExpressibleByBuiltinIntegerLiteral",
-            key.usr: "s:Ps35_ExpressibleByBuiltinIntegerLiteral"
-=======
             key.name: "SignedInteger",
             key.usr: "s:s13SignedIntegerP"
           },
           {
             key.kind: source.lang.swift.ref.protocol,
-            key.name: "Comparable",
-            key.usr: "s:s10ComparableP"
-          },
-          {
-            key.kind: source.lang.swift.ref.protocol,
-            key.name: "Equatable",
-            key.usr: "s:s9EquatableP"
->>>>>>> 81ed11cc
+            key.name: "_ExpressibleByBuiltinIntegerLiteral",
+            key.usr: "s:s35_ExpressibleByBuiltinIntegerLiteralP"
           }
         ]
       },
