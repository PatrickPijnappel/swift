--- conflicted
+++ resolved
@@ -158,646 +158,8 @@
   Value = Result.getValue();
 }
 
-<<<<<<< HEAD
-//===----------------------------------------------------------------------===//
-//                 Instruction ValueOwnershipKind Computation
-//===----------------------------------------------------------------------===//
-
-namespace {
-
-class ValueOwnershipKindVisitor
-    : public SILVisitor<ValueOwnershipKindVisitor,
-                        ValueOwnershipKind> {
-
-public:
-  ValueOwnershipKindVisitor() = default;
-  ~ValueOwnershipKindVisitor() = default;
-  ValueOwnershipKindVisitor(const ValueOwnershipKindVisitor &) = delete;
-  ValueOwnershipKindVisitor(ValueOwnershipKindVisitor &&) = delete;
-
-  ValueOwnershipKind visitForwardingInst(SILInstruction *I,
-                                         ArrayRef<Operand> Ops);
-  ValueOwnershipKind visitForwardingInst(SILInstruction *I) {
-    return visitForwardingInst(I, I->getAllOperands());
-  }
-
-  ValueOwnershipKind visitValueBase(ValueBase *V) {
-    llvm_unreachable("unimplemented method on ValueBaseOwnershipVisitor");
-  }
-#define VALUE(Id, Parent) ValueOwnershipKind visit##Id(Id *ID);
-#include "swift/SIL/SILNodes.def"
-};
-
-} // end anonymous namespace
-
-#define CONSTANT_OWNERSHIP_INST(OWNERSHIP, INST)                               \
-  ValueOwnershipKind ValueOwnershipKindVisitor::visit##INST##Inst(   \
-      INST##Inst *Arg) {                                                       \
-    assert(Arg->hasValue() && "Expected to have a result");                    \
-    if (ValueOwnershipKind::OWNERSHIP == ValueOwnershipKind::Trivial) {        \
-      assert((Arg->getType().isAddress() ||                                    \
-              Arg->getType().isTrivial(Arg->getModule())) &&                   \
-             "Trivial ownership requires a trivial type or an address");       \
-    }                                                                          \
-    return ValueOwnershipKind::OWNERSHIP;                                      \
-  }
-CONSTANT_OWNERSHIP_INST(Guaranteed, BeginBorrow)
-CONSTANT_OWNERSHIP_INST(Guaranteed, LoadBorrow)
-CONSTANT_OWNERSHIP_INST(Owned, AllocBox)
-CONSTANT_OWNERSHIP_INST(Owned, AllocExistentialBox)
-CONSTANT_OWNERSHIP_INST(Owned, AllocRef)
-CONSTANT_OWNERSHIP_INST(Owned, AllocRefDynamic)
-CONSTANT_OWNERSHIP_INST(Trivial, AllocValueBuffer)
-CONSTANT_OWNERSHIP_INST(Owned, CopyBlock)
-CONSTANT_OWNERSHIP_INST(Owned, CopyValue)
-CONSTANT_OWNERSHIP_INST(Owned, CopyUnownedValue)
-CONSTANT_OWNERSHIP_INST(Owned, LoadUnowned)
-CONSTANT_OWNERSHIP_INST(Owned, LoadWeak)
-CONSTANT_OWNERSHIP_INST(Owned, PartialApply)
-CONSTANT_OWNERSHIP_INST(Owned, StrongPin)
-CONSTANT_OWNERSHIP_INST(Owned, ThinToThickFunction)
-CONSTANT_OWNERSHIP_INST(Owned, InitExistentialOpaque)
-CONSTANT_OWNERSHIP_INST(Owned, UnconditionalCheckedCastValue)
-
-// One would think that these /should/ be unowned. In truth they are owned since
-// objc metatypes do not go through the retain/release fast path. In their
-// implementations of retain/release nothing happens, so this is safe.
-//
-// You could even have an optimization that just always removed retain/release
-// operations on these objects.
-CONSTANT_OWNERSHIP_INST(Owned, ObjCExistentialMetatypeToObject)
-CONSTANT_OWNERSHIP_INST(Owned, ObjCMetatypeToObject)
-
-// All addresses have trivial ownership. The values stored at the address may
-// not though.
-CONSTANT_OWNERSHIP_INST(Trivial, AddressToPointer)
-CONSTANT_OWNERSHIP_INST(Trivial, AllocStack)
-CONSTANT_OWNERSHIP_INST(Trivial, BindMemory)
-CONSTANT_OWNERSHIP_INST(Trivial, BeginAccess)
-CONSTANT_OWNERSHIP_INST(Trivial, BridgeObjectToWord)
-CONSTANT_OWNERSHIP_INST(Trivial, ClassMethod)
-CONSTANT_OWNERSHIP_INST(Trivial, DynamicMethod)
-CONSTANT_OWNERSHIP_INST(Trivial, ExistentialMetatype)
-CONSTANT_OWNERSHIP_INST(Trivial, FloatLiteral)
-CONSTANT_OWNERSHIP_INST(Trivial, FunctionRef)
-CONSTANT_OWNERSHIP_INST(Trivial, GlobalAddr)
-CONSTANT_OWNERSHIP_INST(Trivial, IndexAddr)
-CONSTANT_OWNERSHIP_INST(Trivial, IndexRawPointer)
-CONSTANT_OWNERSHIP_INST(Trivial, InitBlockStorageHeader)
-CONSTANT_OWNERSHIP_INST(Trivial, InitEnumDataAddr)
-CONSTANT_OWNERSHIP_INST(Trivial, InitExistentialAddr)
-CONSTANT_OWNERSHIP_INST(Trivial, InitExistentialMetatype)
-CONSTANT_OWNERSHIP_INST(Trivial, IntegerLiteral)
-CONSTANT_OWNERSHIP_INST(Trivial, IsNonnull)
-CONSTANT_OWNERSHIP_INST(Trivial, IsUnique)
-CONSTANT_OWNERSHIP_INST(Trivial, IsUniqueOrPinned)
-CONSTANT_OWNERSHIP_INST(Trivial, MarkFunctionEscape)
-CONSTANT_OWNERSHIP_INST(Trivial, MarkUninitializedBehavior)
-CONSTANT_OWNERSHIP_INST(Trivial, Metatype)
-CONSTANT_OWNERSHIP_INST(Trivial, ObjCProtocol)           // Is this right?
-CONSTANT_OWNERSHIP_INST(Trivial, ObjCToThickMetatype)
-CONSTANT_OWNERSHIP_INST(Trivial, OpenExistentialAddr)
-CONSTANT_OWNERSHIP_INST(Trivial, OpenExistentialBox)
-CONSTANT_OWNERSHIP_INST(Trivial, OpenExistentialMetatype)
-CONSTANT_OWNERSHIP_INST(Trivial, PointerToAddress)
-CONSTANT_OWNERSHIP_INST(Trivial, PointerToThinFunction)
-CONSTANT_OWNERSHIP_INST(Trivial, ProjectBlockStorage)
-CONSTANT_OWNERSHIP_INST(Trivial, ProjectBox)
-CONSTANT_OWNERSHIP_INST(Trivial, ProjectExistentialBox)
-CONSTANT_OWNERSHIP_INST(Trivial, ProjectValueBuffer)
-CONSTANT_OWNERSHIP_INST(Trivial, RefElementAddr)
-CONSTANT_OWNERSHIP_INST(Trivial, RefTailAddr)
-CONSTANT_OWNERSHIP_INST(Trivial, RefToRawPointer)
-CONSTANT_OWNERSHIP_INST(Trivial, RefToUnmanaged)
-CONSTANT_OWNERSHIP_INST(Trivial, SelectEnumAddr)
-CONSTANT_OWNERSHIP_INST(Trivial, StringLiteral)
-CONSTANT_OWNERSHIP_INST(Trivial, StructElementAddr)
-CONSTANT_OWNERSHIP_INST(Trivial, SuperMethod)
-CONSTANT_OWNERSHIP_INST(Trivial, TailAddr)
-CONSTANT_OWNERSHIP_INST(Trivial, ThickToObjCMetatype)
-CONSTANT_OWNERSHIP_INST(Trivial, ThinFunctionToPointer)
-CONSTANT_OWNERSHIP_INST(Trivial, TupleElementAddr)
-CONSTANT_OWNERSHIP_INST(Trivial, UncheckedAddrCast)
-CONSTANT_OWNERSHIP_INST(Trivial, UncheckedRefCastAddr)
-CONSTANT_OWNERSHIP_INST(Trivial, UncheckedTakeEnumDataAddr)
-CONSTANT_OWNERSHIP_INST(Trivial, UncheckedTrivialBitCast)
-CONSTANT_OWNERSHIP_INST(Trivial, UnconditionalCheckedCastAddr)
-CONSTANT_OWNERSHIP_INST(Trivial, ValueMetatype)
-CONSTANT_OWNERSHIP_INST(Trivial, WitnessMethod)
-CONSTANT_OWNERSHIP_INST(Trivial, StoreBorrow)
-// TODO: It would be great to get rid of these.
-CONSTANT_OWNERSHIP_INST(Unowned, RawPointerToRef)
-CONSTANT_OWNERSHIP_INST(Unowned, RefToUnowned)
-CONSTANT_OWNERSHIP_INST(Unowned, UnmanagedToRef)
-CONSTANT_OWNERSHIP_INST(Unowned, UnownedToRef)
-// TODO: With inert refcounting, global key path objects could be trivial
-CONSTANT_OWNERSHIP_INST(Owned, KeyPath)
-#undef CONSTANT_OWNERSHIP_INST
-
-#define CONSTANT_OR_TRIVIAL_OWNERSHIP_INST(OWNERSHIP, INST)                    \
-  ValueOwnershipKind ValueOwnershipKindVisitor::visit##INST##Inst(             \
-      INST##Inst *I) {                                                         \
-    if (I->getType().isTrivial(I->getModule())) {                              \
-      return ValueOwnershipKind::Trivial;                                      \
-    }                                                                          \
-    return ValueOwnershipKind::OWNERSHIP;                                      \
-  }
-CONSTANT_OR_TRIVIAL_OWNERSHIP_INST(Guaranteed, StructExtract)
-CONSTANT_OR_TRIVIAL_OWNERSHIP_INST(Guaranteed, TupleExtract)
-#undef CONSTANT_OR_TRIVIAL_OWNERSHIP_INST
-
-// These are instructions that do not have any result, so we should never reach
-// this point in the code since we need a SILValue to compute
-// ValueOwnershipKind. We define methods so that all instructions have a method
-// on the visitor (causing the compiler to warn if a new instruction is added
-// within a method being added).
-#define NO_RESULT_OWNERSHIP_INST(INST)                                         \
-  ValueOwnershipKind ValueOwnershipKindVisitor::visit##INST##Inst(   \
-      INST##Inst *I) {                                                         \
-    assert(!I->hasValue() && "Expected an instruction without a result");      \
-    llvm_unreachable("Instruction without a result can not have ownership");   \
-  }
-NO_RESULT_OWNERSHIP_INST(DeallocStack)
-NO_RESULT_OWNERSHIP_INST(DeallocRef)
-NO_RESULT_OWNERSHIP_INST(DeallocPartialRef)
-NO_RESULT_OWNERSHIP_INST(DeallocValueBuffer)
-NO_RESULT_OWNERSHIP_INST(DeallocBox)
-NO_RESULT_OWNERSHIP_INST(DeallocExistentialBox)
-NO_RESULT_OWNERSHIP_INST(EndAccess)
-NO_RESULT_OWNERSHIP_INST(EndBorrow)
-NO_RESULT_OWNERSHIP_INST(EndBorrowArgument)
-NO_RESULT_OWNERSHIP_INST(Store)
-NO_RESULT_OWNERSHIP_INST(StoreWeak)
-NO_RESULT_OWNERSHIP_INST(StoreUnowned)
-NO_RESULT_OWNERSHIP_INST(Assign)
-NO_RESULT_OWNERSHIP_INST(DebugValue)
-NO_RESULT_OWNERSHIP_INST(DebugValueAddr)
-NO_RESULT_OWNERSHIP_INST(CopyAddr)
-NO_RESULT_OWNERSHIP_INST(DestroyAddr)
-NO_RESULT_OWNERSHIP_INST(StrongRetain)
-NO_RESULT_OWNERSHIP_INST(StrongRelease)
-NO_RESULT_OWNERSHIP_INST(StrongRetainUnowned)
-NO_RESULT_OWNERSHIP_INST(StrongUnpin)
-NO_RESULT_OWNERSHIP_INST(UnmanagedRetainValue)
-NO_RESULT_OWNERSHIP_INST(UnmanagedReleaseValue)
-NO_RESULT_OWNERSHIP_INST(UnmanagedAutoreleaseValue)
-NO_RESULT_OWNERSHIP_INST(UnownedRetain)
-NO_RESULT_OWNERSHIP_INST(UnownedRelease)
-NO_RESULT_OWNERSHIP_INST(RetainValue)
-NO_RESULT_OWNERSHIP_INST(ReleaseValue)
-NO_RESULT_OWNERSHIP_INST(SetDeallocating)
-NO_RESULT_OWNERSHIP_INST(AutoreleaseValue)
-NO_RESULT_OWNERSHIP_INST(FixLifetime)
-NO_RESULT_OWNERSHIP_INST(DestroyValue)
-NO_RESULT_OWNERSHIP_INST(AllocGlobal)
-NO_RESULT_OWNERSHIP_INST(InjectEnumAddr)
-NO_RESULT_OWNERSHIP_INST(DeinitExistentialAddr)
-NO_RESULT_OWNERSHIP_INST(DeinitExistentialOpaque)
-NO_RESULT_OWNERSHIP_INST(CondFail)
-NO_RESULT_OWNERSHIP_INST(EndLifetime)
-
-// Terminators. These do not produce SILValue, so they do not have a
-// ValueOwnershipKind. They do have ownership implications in terms of the
-// SILArguments that they feed into. But that code is in SILArgument.
-NO_RESULT_OWNERSHIP_INST(Unreachable)
-NO_RESULT_OWNERSHIP_INST(Return)
-NO_RESULT_OWNERSHIP_INST(Throw)
-NO_RESULT_OWNERSHIP_INST(TryApply)
-NO_RESULT_OWNERSHIP_INST(Branch)
-NO_RESULT_OWNERSHIP_INST(CondBranch)
-NO_RESULT_OWNERSHIP_INST(SwitchValue)
-NO_RESULT_OWNERSHIP_INST(SwitchEnum)
-NO_RESULT_OWNERSHIP_INST(SwitchEnumAddr)
-NO_RESULT_OWNERSHIP_INST(DynamicMethodBranch)
-NO_RESULT_OWNERSHIP_INST(CheckedCastBranch)
-NO_RESULT_OWNERSHIP_INST(CheckedCastValueBranch)
-NO_RESULT_OWNERSHIP_INST(CheckedCastAddrBranch)
-#undef NO_RESULT_OWNERSHIP_INST
-
-// For a forwarding instruction, we loop over all operands and make sure that
-// all non-trivial values have the same ownership.
-ValueOwnershipKind
-ValueOwnershipKindVisitor::visitForwardingInst(SILInstruction *I,
-                                               ArrayRef<Operand> Ops) {
-  // A forwarding inst without operands must be trivial.
-  if (Ops.empty())
-    return ValueOwnershipKind::Trivial;
-
-  // Find the first index where we have a trivial value.
-  auto Iter =
-    find_if(Ops,
-            [&I](const Operand &Op) -> bool {
-              if (I->isTypeDependentOperand(Op))
-                return false;
-              return Op.get().getOwnershipKind() != ValueOwnershipKind::Trivial;
-            });
-  // All trivial.
-  if (Iter == Ops.end()) {
-    return ValueOwnershipKind::Trivial;
-  }
-
-  // See if we have any Any. If we do, just return that for now.
-  if (any_of(Ops,
-             [&I](const Operand &Op) -> bool {
-               if (I->isTypeDependentOperand(Op))
-                 return false;
-               return Op.get().getOwnershipKind() == ValueOwnershipKind::Any;
-             }))
-    return ValueOwnershipKind::Any;
-  unsigned Index = std::distance(Ops.begin(), Iter);
-
-  ValueOwnershipKind Base = Ops[Index].get().getOwnershipKind();
-
-  for (const Operand &Op : Ops.slice(Index+1)) {
-    if (I->isTypeDependentOperand(Op))
-      continue;
-    auto OpKind = Op.get().getOwnershipKind();
-    if (OpKind.merge(ValueOwnershipKind::Trivial))
-      continue;
-
-    auto MergedValue = Base.merge(OpKind.Value);
-    if (!MergedValue.hasValue()) {
-      // If we have mismatched SILOwnership and sil ownership is not enabled,
-      // just return Any for staging purposes. If SILOwnership is enabled, then
-      // we must assert!
-      if (!I->getModule().getOptions().EnableSILOwnership) {
-        return ValueOwnershipKind::Any;
-      }
-      llvm_unreachable("Forwarding inst with mismatching ownership kinds?!");
-    }
-  }
-
-  return Base;
-}
-
-#define FORWARDING_OWNERSHIP_INST(INST)                                        \
-  ValueOwnershipKind ValueOwnershipKindVisitor::visit##INST##Inst(   \
-      INST##Inst *I) {                                                         \
-    assert(I->hasValue() && "Expected to have a value");                       \
-    return visitForwardingInst(I);                                             \
-  }
-FORWARDING_OWNERSHIP_INST(BridgeObjectToRef)
-FORWARDING_OWNERSHIP_INST(ConvertFunction)
-FORWARDING_OWNERSHIP_INST(InitExistentialRef)
-FORWARDING_OWNERSHIP_INST(OpenExistentialRef)
-FORWARDING_OWNERSHIP_INST(OpenExistentialOpaque)
-FORWARDING_OWNERSHIP_INST(RefToBridgeObject)
-FORWARDING_OWNERSHIP_INST(SelectValue)
-FORWARDING_OWNERSHIP_INST(Struct)
-FORWARDING_OWNERSHIP_INST(Tuple)
-FORWARDING_OWNERSHIP_INST(UncheckedRefCast)
-FORWARDING_OWNERSHIP_INST(UnconditionalCheckedCast)
-FORWARDING_OWNERSHIP_INST(Upcast)
-FORWARDING_OWNERSHIP_INST(MarkUninitialized)
-FORWARDING_OWNERSHIP_INST(UncheckedEnumData)
-#undef FORWARDING_OWNERSHIP_INST
-
-ValueOwnershipKind
-ValueOwnershipKindVisitor::visitSelectEnumInst(SelectEnumInst *SEI) {
-  // We handle this specially, since a select enum forwards only its case
-  // values. We drop the first element since that is the condition element.
-  return visitForwardingInst(SEI, SEI->getAllOperands().drop_front());
-}
-
-ValueOwnershipKind ValueOwnershipKindVisitor::visitUncheckedBitwiseCastInst(
-    UncheckedBitwiseCastInst *UBCI) {
-  ValueOwnershipKind OpOwnership = UBCI->getOperand().getOwnershipKind();
-  bool ResultTypeIsTrivial = UBCI->getType().isTrivial(UBCI->getModule());
-
-  // First check if our operand has a trivial value ownership kind...
-  if (OpOwnership == ValueOwnershipKind::Trivial) {
-    // If we do have a trivial value ownership kind, see if our result type is
-    // trivial or non-trivial. If it is trivial, then we have trivial
-    // ownership. Otherwise, we have unowned ownership since from an ownership
-    // perspective, the value has instantaneously come into existence and
-    // nothing has taken ownership of it.
-    if (ResultTypeIsTrivial) {
-      return ValueOwnershipKind::Trivial;
-    }
-    return ValueOwnershipKind::Unowned;
-  }
-
-  // If our operand has non-trivial ownership, but our result does, then of
-  // course the result has trivial ownership.
-  if (ResultTypeIsTrivial) {
-    return ValueOwnershipKind::Trivial;
-  }
-
-  // Otherwise, we forward our ownership.
-  return visitForwardingInst(UBCI);
-}
-
-ValueOwnershipKind
-ValueOwnershipKindVisitor::visitUncheckedOwnershipConversionInst(
-    UncheckedOwnershipConversionInst *I) {
-  return I->getConversionOwnershipKind();
-}
-
-// An enum without payload is trivial. One with non-trivial payload is
-// forwarding.
-ValueOwnershipKind
-ValueOwnershipKindVisitor::visitEnumInst(EnumInst *EI) {
-  if (!EI->hasOperand())
-    return ValueOwnershipKind::Trivial;
-  return visitForwardingInst(EI);
-}
-
-ValueOwnershipKind
-ValueOwnershipKindVisitor::visitSILUndef(SILUndef *Arg) {
-  return ValueOwnershipKind::Any;
-}
-
-ValueOwnershipKind
-ValueOwnershipKindVisitor::visitSILPHIArgument(SILPHIArgument *Arg) {
-  return Arg->getOwnershipKind();
-}
-
-ValueOwnershipKind
-ValueOwnershipKindVisitor::visitSILFunctionArgument(SILFunctionArgument *Arg) {
-  return Arg->getOwnershipKind();
-}
-
-// This is a forwarding instruction through only one of its arguments.
-ValueOwnershipKind
-ValueOwnershipKindVisitor::visitMarkDependenceInst(MarkDependenceInst *MDI) {
-  return MDI->getValue().getOwnershipKind();
-}
-
-ValueOwnershipKind
-ValueOwnershipKindVisitor::visitApplyInst(ApplyInst *AI) {
-  SILModule &M = AI->getModule();
-  bool IsTrivial = AI->getType().isTrivial(M);
-  SILFunctionConventions fnConv(AI->getSubstCalleeType(), M);
-  auto Results = fnConv.getDirectSILResults();
-  // No results => empty tuple result => Trivial.
-  if (Results.empty() || IsTrivial)
-    return ValueOwnershipKind::Trivial;
-
-  CanGenericSignature Sig = AI->getSubstCalleeType()->getGenericSignature();
-  // Find the first index where we have a trivial value.
-  auto Iter = find_if(Results, [&M, &Sig](const SILResultInfo &Info) -> bool {
-    return Info.getOwnershipKind(M, Sig) != ValueOwnershipKind::Trivial;
-  });
-  // If we have all trivial, then we must be trivial.
-  if (Iter == Results.end())
-    return ValueOwnershipKind::Trivial;
-
-  ValueOwnershipKind Base = Iter->getOwnershipKind(M, Sig);
-
-  for (const SILResultInfo &ResultInfo :
-       SILFunctionConventions::DirectSILResultRange(next(Iter),
-                                                    Results.end())) {
-    auto RKind = ResultInfo.getOwnershipKind(M, Sig);
-    if (RKind.merge(ValueOwnershipKind::Trivial))
-      continue;
-
-    auto MergedValue = Base.merge(RKind.Value);
-    if (!MergedValue.hasValue()) {
-      llvm_unreachable("Forwarding inst with mismatching ownership kinds?!");
-    }
-  }
-
-  return Base;
-}
-
-ValueOwnershipKind
-ValueOwnershipKindVisitor::visitLoadInst(LoadInst *LI) {
-  switch (LI->getOwnershipQualifier()) {
-  case LoadOwnershipQualifier::Take:
-  case LoadOwnershipQualifier::Copy:
-    return ValueOwnershipKind::Owned;
-  case LoadOwnershipQualifier::Unqualified:
-    return ValueOwnershipKind::Any;
-  case LoadOwnershipQualifier::Trivial:
-    return ValueOwnershipKind::Trivial;
-  }
-
-  llvm_unreachable("Unhandled LoadOwnershipQualifier in switch.");
-}
-
-ValueOwnershipKind SILValue::getOwnershipKind() const {
-  // Once we have multiple return values, this must be changed.
-  return ValueOwnershipKindVisitor().visit(const_cast<ValueBase *>(Value));
-}
-
-//===----------------------------------------------------------------------===//
-//                   Builtin OwnershipValueKind Computation
-//===----------------------------------------------------------------------===//
-
-namespace {
-
-struct ValueOwnershipKindBuiltinVisitor
-    : SILBuiltinVisitor<ValueOwnershipKindBuiltinVisitor, ValueOwnershipKind> {
-
-  ValueOwnershipKind visitLLVMIntrinsic(BuiltinInst *BI,
-                                        llvm::Intrinsic::ID ID) {
-    // LLVM intrinsics do not traffic in ownership, so if we have a result, it
-    // must be trivial.
-    assert(BI->hasValue() && "Can only get here if we have a SILValue");
-    assert(BI->getType().isTrivial(BI->getModule()) &&
-           "LLVM intrinsics should always be trivial");
-    return ValueOwnershipKind::Trivial;
-  }
-
-#define BUILTIN(ID, NAME, ATTRS)                                               \
-  ValueOwnershipKind visit##ID(BuiltinInst *BI, StringRef Attr);
-#include "swift/AST/Builtins.def"
-};
-
-} // end anonymous namespace
-
-#define CONSTANT_OWNERSHIP_BUILTIN(OWNERSHIP, ID)                              \
-  ValueOwnershipKind ValueOwnershipKindBuiltinVisitor::visit##ID(              \
-      BuiltinInst *BI, StringRef Attr) {                                       \
-    assert(BI->hasValue() && "Expected to have type");                         \
-    if (ValueOwnershipKind::OWNERSHIP == ValueOwnershipKind::Trivial) {        \
-      assert(BI->getType().isTrivial(BI->getModule()) &&                       \
-             "Only trivial types can have trivial ownership");                 \
-    } else {                                                                   \
-      assert(!BI->getType().isTrivial(BI->getModule()) &&                      \
-             "Only non trivial types can have non trivial ownership");         \
-    }                                                                          \
-    return ValueOwnershipKind::OWNERSHIP;                                      \
-  }
-CONSTANT_OWNERSHIP_BUILTIN(Owned, Take)
-CONSTANT_OWNERSHIP_BUILTIN(Owned, TryPin)
-// This returns a value at +1 that is destroyed strictly /after/ the
-// UnsafeGuaranteedEnd. This provides the guarantee that we want.
-CONSTANT_OWNERSHIP_BUILTIN(Owned, UnsafeGuaranteed)
-CONSTANT_OWNERSHIP_BUILTIN(Trivial, AShr)
-CONSTANT_OWNERSHIP_BUILTIN(Trivial, Add)
-CONSTANT_OWNERSHIP_BUILTIN(Trivial, And)
-CONSTANT_OWNERSHIP_BUILTIN(Trivial, AssumeNonNegative)
-CONSTANT_OWNERSHIP_BUILTIN(Trivial, BitCast)
-CONSTANT_OWNERSHIP_BUILTIN(Trivial, ExactSDiv)
-CONSTANT_OWNERSHIP_BUILTIN(Trivial, ExactUDiv)
-CONSTANT_OWNERSHIP_BUILTIN(Trivial, FAdd)
-CONSTANT_OWNERSHIP_BUILTIN(Trivial, FCMP_OEQ)
-CONSTANT_OWNERSHIP_BUILTIN(Trivial, FCMP_OGE)
-CONSTANT_OWNERSHIP_BUILTIN(Trivial, FCMP_OGT)
-CONSTANT_OWNERSHIP_BUILTIN(Trivial, FCMP_OLE)
-CONSTANT_OWNERSHIP_BUILTIN(Trivial, FCMP_OLT)
-CONSTANT_OWNERSHIP_BUILTIN(Trivial, FCMP_ONE)
-CONSTANT_OWNERSHIP_BUILTIN(Trivial, FCMP_UEQ)
-CONSTANT_OWNERSHIP_BUILTIN(Trivial, FCMP_UGE)
-CONSTANT_OWNERSHIP_BUILTIN(Trivial, FCMP_UGT)
-CONSTANT_OWNERSHIP_BUILTIN(Trivial, FCMP_ULE)
-CONSTANT_OWNERSHIP_BUILTIN(Trivial, FCMP_ULT)
-CONSTANT_OWNERSHIP_BUILTIN(Trivial, FCMP_UNE)
-CONSTANT_OWNERSHIP_BUILTIN(Trivial, FDiv)
-CONSTANT_OWNERSHIP_BUILTIN(Trivial, FMul)
-CONSTANT_OWNERSHIP_BUILTIN(Trivial, FNeg)
-CONSTANT_OWNERSHIP_BUILTIN(Trivial, FPExt)
-CONSTANT_OWNERSHIP_BUILTIN(Trivial, FPToSI)
-CONSTANT_OWNERSHIP_BUILTIN(Trivial, FPToUI)
-CONSTANT_OWNERSHIP_BUILTIN(Trivial, FPTrunc)
-CONSTANT_OWNERSHIP_BUILTIN(Trivial, FRem)
-CONSTANT_OWNERSHIP_BUILTIN(Trivial, FSub)
-CONSTANT_OWNERSHIP_BUILTIN(Trivial, ICMP_EQ)
-CONSTANT_OWNERSHIP_BUILTIN(Trivial, ICMP_NE)
-CONSTANT_OWNERSHIP_BUILTIN(Trivial, ICMP_SGE)
-CONSTANT_OWNERSHIP_BUILTIN(Trivial, ICMP_SGT)
-CONSTANT_OWNERSHIP_BUILTIN(Trivial, ICMP_SLE)
-CONSTANT_OWNERSHIP_BUILTIN(Trivial, ICMP_SLT)
-CONSTANT_OWNERSHIP_BUILTIN(Trivial, ICMP_UGE)
-CONSTANT_OWNERSHIP_BUILTIN(Trivial, ICMP_UGT)
-CONSTANT_OWNERSHIP_BUILTIN(Trivial, ICMP_ULE)
-CONSTANT_OWNERSHIP_BUILTIN(Trivial, ICMP_ULT)
-CONSTANT_OWNERSHIP_BUILTIN(Trivial, IntToPtr)
-CONSTANT_OWNERSHIP_BUILTIN(Trivial, LShr)
-CONSTANT_OWNERSHIP_BUILTIN(Trivial, Load)
-CONSTANT_OWNERSHIP_BUILTIN(Trivial, LoadRaw)
-CONSTANT_OWNERSHIP_BUILTIN(Trivial, LoadInvariant)
-CONSTANT_OWNERSHIP_BUILTIN(Trivial, Mul)
-CONSTANT_OWNERSHIP_BUILTIN(Trivial, Or)
-CONSTANT_OWNERSHIP_BUILTIN(Trivial, PtrToInt)
-CONSTANT_OWNERSHIP_BUILTIN(Trivial, SAddOver)
-CONSTANT_OWNERSHIP_BUILTIN(Trivial, SDiv)
-CONSTANT_OWNERSHIP_BUILTIN(Trivial, SExt)
-CONSTANT_OWNERSHIP_BUILTIN(Trivial, SExtOrBitCast)
-CONSTANT_OWNERSHIP_BUILTIN(Trivial, SIToFP)
-CONSTANT_OWNERSHIP_BUILTIN(Trivial, SMulOver)
-CONSTANT_OWNERSHIP_BUILTIN(Trivial, SRem)
-CONSTANT_OWNERSHIP_BUILTIN(Trivial, SSubOver)
-CONSTANT_OWNERSHIP_BUILTIN(Trivial, Shl)
-CONSTANT_OWNERSHIP_BUILTIN(Trivial, Sub)
-CONSTANT_OWNERSHIP_BUILTIN(Trivial, Trunc)
-CONSTANT_OWNERSHIP_BUILTIN(Trivial, TruncOrBitCast)
-CONSTANT_OWNERSHIP_BUILTIN(Trivial, UAddOver)
-CONSTANT_OWNERSHIP_BUILTIN(Trivial, UDiv)
-CONSTANT_OWNERSHIP_BUILTIN(Trivial, UIToFP)
-CONSTANT_OWNERSHIP_BUILTIN(Trivial, UMulOver)
-CONSTANT_OWNERSHIP_BUILTIN(Trivial, URem)
-CONSTANT_OWNERSHIP_BUILTIN(Trivial, USubOver)
-CONSTANT_OWNERSHIP_BUILTIN(Trivial, Xor)
-CONSTANT_OWNERSHIP_BUILTIN(Trivial, ZExt)
-CONSTANT_OWNERSHIP_BUILTIN(Trivial, ZExtOrBitCast)
-CONSTANT_OWNERSHIP_BUILTIN(Trivial, FCMP_ORD)
-CONSTANT_OWNERSHIP_BUILTIN(Trivial, FCMP_UNO)
-CONSTANT_OWNERSHIP_BUILTIN(Unowned, CastToUnknownObject)
-CONSTANT_OWNERSHIP_BUILTIN(Unowned, CastFromUnknownObject)
-CONSTANT_OWNERSHIP_BUILTIN(Unowned, CastToNativeObject)
-CONSTANT_OWNERSHIP_BUILTIN(Unowned, UnsafeCastToNativeObject)
-CONSTANT_OWNERSHIP_BUILTIN(Unowned, CastFromNativeObject)
-CONSTANT_OWNERSHIP_BUILTIN(Unowned, CastToBridgeObject)
-CONSTANT_OWNERSHIP_BUILTIN(Unowned, CastReferenceFromBridgeObject)
-CONSTANT_OWNERSHIP_BUILTIN(Trivial, CastBitPatternFromBridgeObject)
-CONSTANT_OWNERSHIP_BUILTIN(Trivial, BridgeToRawPointer)
-CONSTANT_OWNERSHIP_BUILTIN(Unowned, BridgeFromRawPointer)
-CONSTANT_OWNERSHIP_BUILTIN(Unowned, CastReference)
-CONSTANT_OWNERSHIP_BUILTIN(Trivial, AddressOf)
-CONSTANT_OWNERSHIP_BUILTIN(Trivial, GepRaw)
-CONSTANT_OWNERSHIP_BUILTIN(Trivial, Gep)
-CONSTANT_OWNERSHIP_BUILTIN(Trivial, GetTailAddr)
-CONSTANT_OWNERSHIP_BUILTIN(Trivial, OnFastPath)
-CONSTANT_OWNERSHIP_BUILTIN(Trivial, IsUnique)
-CONSTANT_OWNERSHIP_BUILTIN(Trivial, IsUniqueOrPinned)
-CONSTANT_OWNERSHIP_BUILTIN(Trivial, IsUnique_native)
-CONSTANT_OWNERSHIP_BUILTIN(Trivial, IsUniqueOrPinned_native)
-CONSTANT_OWNERSHIP_BUILTIN(Trivial, BindMemory)
-CONSTANT_OWNERSHIP_BUILTIN(Owned, AllocWithTailElems)
-CONSTANT_OWNERSHIP_BUILTIN(Trivial, ProjectTailElems)
-CONSTANT_OWNERSHIP_BUILTIN(Trivial, IsOptionalType)
-CONSTANT_OWNERSHIP_BUILTIN(Trivial, Sizeof)
-CONSTANT_OWNERSHIP_BUILTIN(Trivial, Strideof)
-CONSTANT_OWNERSHIP_BUILTIN(Trivial, IsPOD)
-CONSTANT_OWNERSHIP_BUILTIN(Trivial, Alignof)
-CONSTANT_OWNERSHIP_BUILTIN(Trivial, AllocRaw)
-CONSTANT_OWNERSHIP_BUILTIN(Trivial, AssertConf)
-CONSTANT_OWNERSHIP_BUILTIN(Trivial, UToSCheckedTrunc)
-CONSTANT_OWNERSHIP_BUILTIN(Trivial, SToSCheckedTrunc)
-CONSTANT_OWNERSHIP_BUILTIN(Trivial, SToUCheckedTrunc)
-CONSTANT_OWNERSHIP_BUILTIN(Trivial, UToUCheckedTrunc)
-CONSTANT_OWNERSHIP_BUILTIN(Trivial, SUCheckedConversion)
-CONSTANT_OWNERSHIP_BUILTIN(Trivial, USCheckedConversion)
-CONSTANT_OWNERSHIP_BUILTIN(Trivial, IntToFPWithOverflow)
-
-// This is surprising, Builtin.unreachable returns a "Never" value which is
-// trivially typed.
-CONSTANT_OWNERSHIP_BUILTIN(Trivial, Unreachable)
-
-/// AtomicRMW has type (Builtin.RawPointer, T) -> T. But it provides overloads
-/// for integer or rawpointer, so it should be trivial.
-CONSTANT_OWNERSHIP_BUILTIN(Trivial, AtomicRMW)
-
-CONSTANT_OWNERSHIP_BUILTIN(Trivial, CondUnreachable)
-CONSTANT_OWNERSHIP_BUILTIN(Trivial, UnsafeGuaranteedEnd)
-CONSTANT_OWNERSHIP_BUILTIN(Trivial, GetObjCTypeEncoding)
-CONSTANT_OWNERSHIP_BUILTIN(Trivial, CanBeObjCClass)
-CONSTANT_OWNERSHIP_BUILTIN(Trivial, WillThrow)
-CONSTANT_OWNERSHIP_BUILTIN(Trivial, StaticReport)
-
-CONSTANT_OWNERSHIP_BUILTIN(Trivial, DestroyArray)
-CONSTANT_OWNERSHIP_BUILTIN(Trivial, CopyArray)
-CONSTANT_OWNERSHIP_BUILTIN(Trivial, TakeArrayFrontToBack)
-CONSTANT_OWNERSHIP_BUILTIN(Trivial, TakeArrayBackToFront)
-CONSTANT_OWNERSHIP_BUILTIN(Trivial, UnexpectedError)
-CONSTANT_OWNERSHIP_BUILTIN(Trivial, ErrorInMain)
-CONSTANT_OWNERSHIP_BUILTIN(Trivial, DeallocRaw)
-CONSTANT_OWNERSHIP_BUILTIN(Trivial, Fence)
-CONSTANT_OWNERSHIP_BUILTIN(Trivial, Retain)
-CONSTANT_OWNERSHIP_BUILTIN(Trivial, Release)
-CONSTANT_OWNERSHIP_BUILTIN(Trivial, CondFail)
-CONSTANT_OWNERSHIP_BUILTIN(Trivial, FixLifetime)
-CONSTANT_OWNERSHIP_BUILTIN(Trivial, Autorelease)
-CONSTANT_OWNERSHIP_BUILTIN(Trivial, Unpin)
-CONSTANT_OWNERSHIP_BUILTIN(Trivial, Destroy)
-CONSTANT_OWNERSHIP_BUILTIN(Trivial, Assign)
-CONSTANT_OWNERSHIP_BUILTIN(Trivial, Init)
-CONSTANT_OWNERSHIP_BUILTIN(Trivial, AtomicStore)
-CONSTANT_OWNERSHIP_BUILTIN(Trivial, Once)
-CONSTANT_OWNERSHIP_BUILTIN(Trivial, OnceWithContext)
-CONSTANT_OWNERSHIP_BUILTIN(Trivial, TSanInoutAccess)
-CONSTANT_OWNERSHIP_BUILTIN(Trivial, Swift3ImplicitObjCEntrypoint)
-
-#undef CONSTANT_OWNERSHIP_BUILTIN
-
-// Check all of these...
-#define UNOWNED_OR_TRIVIAL_DEPENDING_ON_RESULT(ID)                             \
-  ValueOwnershipKind ValueOwnershipKindBuiltinVisitor::visit##ID(              \
-      BuiltinInst *BI, StringRef Attr) {                                       \
-    if (BI->getType().isTrivial(BI->getModule())) {                            \
-      return ValueOwnershipKind::Trivial;                                      \
-    }                                                                          \
-    return ValueOwnershipKind::Unowned;                                        \
-  }
-UNOWNED_OR_TRIVIAL_DEPENDING_ON_RESULT(ReinterpretCast)
-UNOWNED_OR_TRIVIAL_DEPENDING_ON_RESULT(CmpXChg)
-UNOWNED_OR_TRIVIAL_DEPENDING_ON_RESULT(AtomicLoad)
-UNOWNED_OR_TRIVIAL_DEPENDING_ON_RESULT(ExtractElement)
-UNOWNED_OR_TRIVIAL_DEPENDING_ON_RESULT(InsertElement)
-UNOWNED_OR_TRIVIAL_DEPENDING_ON_RESULT(ZeroInitializer)
-#undef UNOWNED_OR_TRIVIAL_DEPENDING_ON_RESULT
-
-ValueOwnershipKind
-ValueOwnershipKindVisitor::visitBuiltinInst(BuiltinInst *BI) {
-  // For now, just conservatively say builtins are None. We need to use a
-  // builtin in here to guarantee correctness.
-  return ValueOwnershipKindBuiltinVisitor().visit(BI);
-=======
 ValueOwnershipKind SILValue::getOwnershipKind() const {
   // Once we have multiple return values, this must be changed.
   sil::ValueOwnershipKindClassifier Classifier;
   return Classifier.visit(const_cast<ValueBase *>(Value));
->>>>>>> abb0e78d
 }