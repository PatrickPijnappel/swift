--- conflicted
+++ resolved
@@ -62,17 +62,9 @@
     self._base = _base
     self._transform = transform
   }
-  
-<<<<<<< HEAD
+
   internal var _base: Base
-  internal var _transform: (Base.Iterator.Element) -> Element
-=======
-  public var _base: Base
-  internal let _transform: (Base.Generator.Element) -> Element
-
-  @available(*, unavailable, renamed="Element")
-  public typealias T = Element
->>>>>>> 594a0d8c
+  internal let _transform: (Base.Iterator.Element) -> Element
 }
 
 //===--- Collections ------------------------------------------------------===//
@@ -129,17 +121,9 @@
     self._base = _base
     self._transform = transform
   }
-  
-<<<<<<< HEAD
+
   internal var _base: Base
-  internal var _transform: (Base.Iterator.Element) -> Element
-=======
-  public var _base: Base
-  let _transform: (Base.Generator.Element) -> Element
-
-  @available(*, unavailable, renamed="Element")
-  public typealias T = Element
->>>>>>> 594a0d8c
+  internal let _transform: (Base.Iterator.Element) -> Element
 }
 
 //===--- Support for s.lazy -----------------------------------------------===//
