//===--- FileSystem.cpp - Extra helpers for manipulating files ------------===//
//
// This source file is part of the Swift.org open source project
//
// Copyright (c) 2014 - 2018 Apple Inc. and the Swift project authors
// Licensed under Apache License v2.0 with Runtime Library Exception
//
// See https://swift.org/LICENSE.txt for license information
// See https://swift.org/CONTRIBUTORS.txt for the list of Swift project authors
//
//===----------------------------------------------------------------------===//

#include "swift/Basic/FileSystem.h"

#include "swift/Basic/LLVM.h"
#include "clang/Basic/FileManager.h"
#include "llvm/ADT/Twine.h"
#include "llvm/Support/Errc.h"
#include "llvm/Support/FileSystem.h"
#include "llvm/Support/Path.h"
#include "llvm/Support/Process.h"
#include "llvm/Support/Signals.h"
#include "llvm/Support/VirtualFileSystem.h"

using namespace swift;

namespace {
  class OpenFileRAII {
    static const int INVALID_FD = -1;
  public:
    int fd = INVALID_FD;

    ~OpenFileRAII() {
      if (fd != INVALID_FD)
        llvm::sys::Process::SafelyCloseFileDescriptor(fd);
    }
  };
} // end anonymous namespace

/// Does some simple checking to see if a temporary file can be written next to
/// \p outputPath and then renamed into place.
///
/// Helper for swift::atomicallyWritingToFile.
///
/// If the result is an error, the write won't succeed at all, and the calling
/// operation should bail out early.
static llvm::ErrorOr<bool>
canUseTemporaryForWrite(const StringRef outputPath) {
  namespace fs = llvm::sys::fs;

  if (outputPath == "-") {
    // Special case: "-" represents stdout, and LLVM's output stream APIs are
    // aware of this. It doesn't make sense to use a temporary in this case.
    return false;
  }

  fs::file_status status;
  (void)fs::status(outputPath, status);
  if (!fs::exists(status)) {
    // Assume we'll be able to write to both a temporary file and to the final
    // destination if the final destination doesn't exist yet.
    return true;
  }

  // Fail early if we can't write to the final destination.
  if (!fs::can_write(outputPath))
    return llvm::make_error_code(llvm::errc::operation_not_permitted);

  // Only use a temporary if the output is a regular file. This handles
  // things like '-o /dev/null'
  return fs::is_regular_file(status);
}

/// Attempts to open a temporary file next to \p outputPath, with the intent
/// that once the file has been written it will be renamed into place.
///
/// Helper for swift::atomicallyWritingToFile.
///
/// \param[out] openedStream On success, a stream opened for writing to the
/// temporary file that was just created.
/// \param outputPath The path to the final output file, which is used to decide
/// where to put the temporary.
///
/// \returns The path to the temporary file that was opened, or \c None if the
/// file couldn't be created.
static Optional<std::string>
tryToOpenTemporaryFile(Optional<llvm::raw_fd_ostream> &openedStream,
                       const StringRef outputPath) {
  namespace fs = llvm::sys::fs;

  // Create a temporary file path.
  // Insert a placeholder for a random suffix before the extension (if any).
  // Then because some tools glob for build artifacts (such as clang's own
  // GlobalModuleIndex.cpp), also append .tmp.
  SmallString<128> tempPath;
  const StringRef outputExtension = llvm::sys::path::extension(outputPath);
  tempPath = outputPath.drop_back(outputExtension.size());
  tempPath += "-%%%%%%%%";
  tempPath += outputExtension;
  tempPath += ".tmp";

  int fd;
  const unsigned perms = fs::all_read | fs::all_write;
  std::error_code EC = fs::createUniqueFile(tempPath, fd, tempPath, perms);

  if (EC) {
    // Ignore the specific error; the caller has to fall back to not using a
    // temporary anyway.
    return None;
  }

  openedStream.emplace(fd, /*shouldClose=*/true);
  // Make sure the temporary file gets removed if we crash.
  llvm::sys::RemoveFileOnSignal(tempPath);
  return tempPath.str().str();
}

std::error_code swift::atomicallyWritingToFile(
    const StringRef outputPath,
    const llvm::function_ref<void(llvm::raw_pwrite_stream &)> action) {
  namespace fs = llvm::sys::fs;

  // FIXME: This is mostly a simplified version of
  // clang::CompilerInstance::createOutputFile. It would be great to share the
  // implementation.
  assert(!outputPath.empty());

  llvm::ErrorOr<bool> canUseTemporary = canUseTemporaryForWrite(outputPath);
  if (std::error_code error = canUseTemporary.getError())
    return error;

  Optional<std::string> temporaryPath;
  {
    Optional<llvm::raw_fd_ostream> OS;
    if (canUseTemporary.get()) {
      temporaryPath = tryToOpenTemporaryFile(OS, outputPath);

      if (!temporaryPath) {
        assert(!OS.hasValue());
        // If we failed to create the temporary, fall back to writing to the
        // file directly. This handles the corner case where we cannot write to
        // the directory, but can write to the file.
      }
    }

    if (!OS.hasValue()) {
      std::error_code error;
      OS.emplace(outputPath, error, fs::F_None);
      if (error)
        return error;
    }

    action(OS.getValue());
    // In addition to scoping the use of 'OS', ending the scope here also
    // ensures that it's been flushed (by destroying it).
  }

  if (!temporaryPath.hasValue()) {
    // If we didn't use a temporary, we're done!
    return std::error_code();
  }

  return swift::moveFileIfDifferent(temporaryPath.getValue(), outputPath);
}

llvm::ErrorOr<FileDifference>
swift::areFilesDifferent(const llvm::Twine &source,
                         const llvm::Twine &destination,
                         bool allowDestinationErrors) {
  namespace fs = llvm::sys::fs;

  if (fs::equivalent(source, destination))
    return FileDifference::IdenticalFile;

  OpenFileRAII sourceFile;
  fs::file_status sourceStatus;
  if (std::error_code error = fs::openFileForRead(source, sourceFile.fd)) {
    // If we can't open the source file, fail.
    return error;
  }
  if (std::error_code error = fs::status(sourceFile.fd, sourceStatus)) {
    // If we can't stat the source file, fail.
    return error;
  }

  /// Converts an error from the destination file into either an error or
  /// DifferentContents return, depending on `allowDestinationErrors`.
  auto convertDestinationError = [=](std::error_code error) ->
      llvm::ErrorOr<FileDifference> {
    if (allowDestinationErrors)
      return FileDifference::DifferentContents;
    return error;
  };

  OpenFileRAII destFile;
  fs::file_status destStatus;
<<<<<<< HEAD
  bool couldReadDest = !fs::openFileForRead(destination, destFile.fd);
  if (couldReadDest)
    couldReadDest = !fs::status(destFile.fd, destStatus);

  // If we could read the destination file, and it matches the source file in
  // size, they may be the same. Do an actual comparison of the contents.
  if (couldReadDest && sourceStatus.getSize() == destStatus.getSize()) {
    uint64_t size = sourceStatus.getSize();
    bool same = false;
    if (size == 0) {
      same = true;
    } else {
      std::error_code sourceRegionErr;
      fs::mapped_file_region sourceRegion(
          fs::convertFDToNativeFile(sourceFile.fd),
          fs::mapped_file_region::readonly, size, 0, sourceRegionErr);
      if (sourceRegionErr)
        return sourceRegionErr;

      std::error_code destRegionErr;
      fs::mapped_file_region destRegion(fs::convertFDToNativeFile(destFile.fd),
                                        fs::mapped_file_region::readonly, size,
                                        0, destRegionErr);

      if (!destRegionErr) {
        same = (0 == memcmp(sourceRegion.const_data(), destRegion.const_data(),
                            size));
      }
    }

    // If the file contents are the same, we are done. Just delete the source.
    if (same)
      return fs::remove(source);
=======
  if (std::error_code error = fs::openFileForRead(destination, destFile.fd)) {
    // If we can't open the destination file, fail in the specified fashion.
    return convertDestinationError(error);
>>>>>>> 031dead6
  }
  if (std::error_code error = fs::status(destFile.fd, destStatus)) {
    // If we can't open the destination file, fail in the specified fashion.
    return convertDestinationError(error);
  }

  uint64_t size = sourceStatus.getSize();
  if (size != destStatus.getSize())
    // If the files are different sizes, they must be different.
    return FileDifference::DifferentContents;
  if (size == 0)
    // If both files are zero size, they must be the same.
    return FileDifference::SameContents;

  // The two files match in size, so we have to compare the bytes to determine
  // if they're the same.
  std::error_code sourceRegionErr;
  fs::mapped_file_region sourceRegion(sourceFile.fd,
                                      fs::mapped_file_region::readonly,
                                      size, 0, sourceRegionErr);
  if (sourceRegionErr)
    return sourceRegionErr;

  std::error_code destRegionErr;
  fs::mapped_file_region destRegion(destFile.fd,
                                    fs::mapped_file_region::readonly,
                                    size, 0, destRegionErr);

  if (destRegionErr)
    return convertDestinationError(destRegionErr);

  if (0 == memcmp(sourceRegion.const_data(), destRegion.const_data(), size))
    return FileDifference::SameContents;

  return FileDifference::DifferentContents;
}

std::error_code swift::moveFileIfDifferent(const llvm::Twine &source,
                                           const llvm::Twine &destination) {
  namespace fs = llvm::sys::fs;

  auto result = areFilesDifferent(source, destination,
                                  /*allowDestinationErrors=*/true);

  if (!result)
    return result.getError();

  switch (*result) {
  case FileDifference::IdenticalFile:
    // Do nothing for a self-move.
    return std::error_code();

  case FileDifference::SameContents:
    // Files are identical; remove the source file.
    return fs::remove(source);

  case FileDifference::DifferentContents:
    // Files are different; overwrite the destination file.
    return fs::rename(source, destination);
  }
}

llvm::ErrorOr<std::unique_ptr<llvm::MemoryBuffer>>
swift::vfs::getFileOrSTDIN(llvm::vfs::FileSystem &FS,
                           const llvm::Twine &Filename,
                           int64_t FileSize,
                           bool RequiresNullTerminator,
                           bool IsVolatile) {
  llvm::SmallString<256> NameBuf;
  llvm::StringRef NameRef = Filename.toStringRef(NameBuf);

  if (NameRef == "-")
    return llvm::MemoryBuffer::getSTDIN();
  return FS.getBufferForFile(Filename, FileSize,
                             RequiresNullTerminator, IsVolatile);
}<|MERGE_RESOLUTION|>--- conflicted
+++ resolved
@@ -194,45 +194,9 @@
 
   OpenFileRAII destFile;
   fs::file_status destStatus;
-<<<<<<< HEAD
-  bool couldReadDest = !fs::openFileForRead(destination, destFile.fd);
-  if (couldReadDest)
-    couldReadDest = !fs::status(destFile.fd, destStatus);
-
-  // If we could read the destination file, and it matches the source file in
-  // size, they may be the same. Do an actual comparison of the contents.
-  if (couldReadDest && sourceStatus.getSize() == destStatus.getSize()) {
-    uint64_t size = sourceStatus.getSize();
-    bool same = false;
-    if (size == 0) {
-      same = true;
-    } else {
-      std::error_code sourceRegionErr;
-      fs::mapped_file_region sourceRegion(
-          fs::convertFDToNativeFile(sourceFile.fd),
-          fs::mapped_file_region::readonly, size, 0, sourceRegionErr);
-      if (sourceRegionErr)
-        return sourceRegionErr;
-
-      std::error_code destRegionErr;
-      fs::mapped_file_region destRegion(fs::convertFDToNativeFile(destFile.fd),
-                                        fs::mapped_file_region::readonly, size,
-                                        0, destRegionErr);
-
-      if (!destRegionErr) {
-        same = (0 == memcmp(sourceRegion.const_data(), destRegion.const_data(),
-                            size));
-      }
-    }
-
-    // If the file contents are the same, we are done. Just delete the source.
-    if (same)
-      return fs::remove(source);
-=======
   if (std::error_code error = fs::openFileForRead(destination, destFile.fd)) {
     // If we can't open the destination file, fail in the specified fashion.
     return convertDestinationError(error);
->>>>>>> 031dead6
   }
   if (std::error_code error = fs::status(destFile.fd, destStatus)) {
     // If we can't open the destination file, fail in the specified fashion.
